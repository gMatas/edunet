from setuptools import setup, find_packages


with open('README.md', 'r') as fs:
    long_description = fs.read()

setup(
    name='edunet',
<<<<<<< HEAD
    version='1.3.0-alpha.0',
=======
    version='1.0.0-alpha.0',
>>>>>>> d6d7a274
    author='Matas Gumbinas',
    author_email='matas.gumbinas@gmail.com',
    description='Edunet. Numpy based educational neural networks modeling framework - from scratch.',
    long_description=long_description,
    long_description_content_type='text/markdown',
    license='MIT',
    url='https://github.com/gMatas/edunet',
    packages=find_packages(),
    python_requires='>=3.6',
    install_requires=[
        'numpy>=1.12.0'
    ],
)<|MERGE_RESOLUTION|>--- conflicted
+++ resolved
@@ -6,14 +6,10 @@
 
 setup(
     name='edunet',
-<<<<<<< HEAD
     version='1.3.0-alpha.0',
-=======
-    version='1.0.0-alpha.0',
->>>>>>> d6d7a274
     author='Matas Gumbinas',
     author_email='matas.gumbinas@gmail.com',
-    description='Edunet. Numpy based educational neural networks modeling framework - from scratch.',
+    description='Numpy based educational neural networks modeling framework - from scratch.',
     long_description=long_description,
     long_description_content_type='text/markdown',
     license='MIT',
